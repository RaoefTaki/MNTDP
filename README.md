--- conflicted
+++ resolved
@@ -1,11 +1,5 @@
-<<<<<<< HEAD
-# MNTDP Training
-
-This project contains different
-=======
-# Lileb Training
+# MNTDP
 /!\ Documentation in progress, do not hesitate to open an issue for questions.
->>>>>>> d1e1bece
 
 ### Installation:
 
